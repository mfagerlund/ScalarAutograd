/**
 * Function type for backward pass computations in automatic differentiation.
 * @public
 */
export type BackwardFn = () => void;
export { V } from './V';
export { Optimizer, SGD, Adam, AdamW } from './Optimizers';
export type { OptimizerOptions, AdamOptions } from './Optimizers';
export { Losses } from './Losses';
export type { NonlinearLeastSquaresOptions, NonlinearLeastSquaresResult } from './NonlinearLeastSquares';
export { Vec2 } from './Vec2';
export { Vec3 } from './Vec3';

const EPS = 1e-12;

<<<<<<< HEAD

import { ValueTrig } from './ValueTrig';
=======
>>>>>>> f2363b82
import { ValueActivation } from './ValueActivation';
import { ValueArithmetic } from './ValueArithmetic';
import { ValueComparison } from './ValueComparison';

/**
 * Represents a scalar value in the computational graph for automatic differentiation.
 * Supports forward computation and reverse-mode autodiff (backpropagation).
 * @public
 */
export class Value {
  /**
   * Global flag to disable gradient tracking. Use Value.withNoGrad() instead of setting directly.
   * @public
   */
  static no_grad_mode = false;

  /**
   * The numeric value stored in this node.
   * @public
   */
  data: number;

  /**
   * The gradient of the output with respect to this value.
   * @public
   */
  grad: number = 0;

  /**
   * Whether this value participates in gradient computation.
   * @public
   */
  requiresGrad: boolean;

  private backwardFn: BackwardFn = () => {};
  /** @internal */ prev: Value[] = [];

  /**
   * Optional label for debugging and visualization.
   * @public
   */
  public label: string;

  /**
   * Operation type for JIT compilation (e.g., '+', 'exp', 'sin').
   * @internal
   */
  public _op?: string;

  /**
   * Parameter name for JIT compilation inputs.
   * @internal
   */
  public paramName?: string;

  /**
   * Registry ID for kernel reuse system.
   * @internal
   */
  public _registryId?: number;

  /**
   * Operation constants (e.g., min/max for clamp, exponent for pow).
   * @internal
   */
  public _opConstants?: number[];

  constructor(data: number, label = "", requiresGrad = false) {
    if (typeof data !== 'number' || Number.isNaN(data) || !Number.isFinite(data)) {
      throw new Error(`Invalid number passed to Value: ${data}`);
    }
    this.data = data;
    this.label = label;
    this.requiresGrad = requiresGrad;
  }
  
  private static ensureValue(x: Value | number): Value {
    return typeof x === 'number' ? new Value(x) : x;
  }

  /**
   * Returns sin(this).
   * @returns New Value with sin.
   */
  sin(): Value {
    return ValueTrig.sin(this);
  }

  /**
   * Returns cos(this).
   * @returns New Value with cos.
   */
  cos(): Value {
    return ValueTrig.cos(this);
  }

  /**
   * Returns tan(this).
   * @returns New Value with tan.
   */
  tan(): Value {
    return ValueTrig.tan(this);
  }

  /**
   * Returns asin(this).
   * @returns New Value with asin.
   */
  asin(): Value {
    return ValueTrig.asin(this);
  }

  /**
   * Returns acos(this).
   * @returns New Value with acos.
   */
  acos(): Value {
    return ValueTrig.acos(this);
  }

  /**
   * Returns atan(this).
   * @returns New Value with atan.
   */
  atan(): Value {
    return ValueTrig.atan(this);
  }

  /**
   * Returns relu(this).
   * @returns New Value with relu.
   */
  relu(): Value {
    return ValueActivation.relu(this);
  }

  /**
   * Returns abs(this).
   * @returns New Value with abs.
   */
  abs(): Value {
    return ValueArithmetic.abs(this);
  }

  /**
   * Returns exp(this).
   * @returns New Value with exp.
   */
  exp(): Value {
    return ValueArithmetic.exp(this);
  }

  /**
   * Returns log(this).
   * @returns New Value with log.
   */
  log(): Value {
    return ValueArithmetic.log(this, EPS);
  }

  /**
   * Returns min(this, other).
   * @param other Value to compare
   * @returns New Value with min.
   */
  min(other: Value): Value {
    return ValueArithmetic.min(this, other);
  }

  /**
   * Returns max(this, other).
   * @param other Value to compare
   * @returns New Value with max.
   */
  max(other: Value): Value {
    return ValueArithmetic.max(this, other);
  }

  /**
   * Adds this and other.
   * @param other Value or number to add
   * @returns New Value with sum.
   */
  add(other: Value | number): Value {
    return ValueArithmetic.add(this, Value.ensureValue(other));
  }
  /**
   * Multiplies this and other.
   * @param other Value or number to multiply
   * @returns New Value with product.
   */
  mul(other: Value | number): Value {
    return ValueArithmetic.mul(this, Value.ensureValue(other));
  }

  /**
   * Subtracts other from this.
   * @param other Value or number to subtract
   * @returns New Value with difference.
   */
  sub(other: Value | number): Value {
    return ValueArithmetic.sub(this, Value.ensureValue(other));
  }

  /**
   * Divides this by other.
   * @param other Value or number divisor
   * @returns New Value with quotient.
   */
  div(other: Value | number): Value {
    return ValueArithmetic.div(this, Value.ensureValue(other), EPS);
  }

  /**
   * Raises this to the power exp.
   * @param exp Exponent
   * @returns New Value with pow(this, exp)
   */
  pow(exp: number): Value {
    return ValueArithmetic.pow(this, exp);
  }

  /**
   * Raises this to a dynamic Value (other).
   * @param other Exponent Value or number
   * @returns New Value with pow(this, other)
   */
  powValue(other: Value | number): Value {
    return ValueArithmetic.powValue(this, Value.ensureValue(other), EPS);
  }

  /**
   * Returns this modulo other.
   * @param other Divisor Value
   * @returns New Value with modulo.
   */
  mod(other: Value): Value {
    return ValueArithmetic.mod(this, other);
  }

  /**
   * Returns Value indicating if this equals other.
   * @param other Value to compare
   * @returns New Value (1 if equal, else 0)
   */
  eq(other: Value): Value {
    return ValueComparison.eq(this, other);
  }
  /**
   * Returns Value indicating if this not equals other.
   * @param other Value to compare
   * @returns New Value (1 if not equal, else 0)
   */
  neq(other: Value): Value {
    return ValueComparison.neq(this, other);
  }
  /**
   * Returns Value indicating if this greater than other.
   * @param other Value to compare
   * @returns New Value (1 if true, else 0)
   */
  gt(other: Value): Value {
    return ValueComparison.gt(this, other);
  }
  /**
   * Returns Value indicating if this less than other.
   * @param other Value to compare
   * @returns New Value (1 if true, else 0)
   */
  lt(other: Value): Value {
    return ValueComparison.lt(this, other);
  }
  /**
   * Returns Value indicating if this greater than or equal to other.
   * @param other Value to compare
   * @returns New Value (1 if true, else 0)
   */
  gte(other: Value): Value {
    return ValueComparison.gte(this, other);
  }
  /**
   * Returns Value indicating if this less than or equal to other.
   * @param other Value to compare
   * @returns New Value (1 if true, else 0)
   */
  lte(other: Value): Value {
    return ValueComparison.lte(this, other);
  }

  /**
   * Returns softplus(this).
   * @returns New Value with softplus.
   */
  softplus(): Value {
    return ValueActivation.softplus(this);
  }

  /**
   * Returns the floor of this Value.
   * @returns New Value with floor(data).
   */
  floor(): Value {
    return ValueArithmetic.floor(this);
  }
  /**
   * Returns the ceiling of this Value.
   * @returns New Value with ceil(data).
   */
  ceil(): Value {
    return ValueArithmetic.ceil(this);
  }
  /**
   * Returns the rounded value of this Value.
   * @returns New Value with rounded data.
   */
  round(): Value {
    return ValueArithmetic.round(this);
  }
  /**
   * Returns the square of this Value.
   * @returns New Value with squared data.
   */
  square(): Value {
    return ValueArithmetic.square(this);
  }
  /**
   * Returns the cube of this Value.
   * @returns New Value with cubed data.
   */
  cube(): Value {
    return ValueArithmetic.cube(this);
  }
  /**
   * Returns the reciprocal (1/x) of this Value.
   * @returns New Value with reciprocal.
   */
  reciprocal(): Value {
    return ValueArithmetic.reciprocal(this, EPS);
  }

  /**
   * Clamps this between min and max.
   * @param min Minimum value
   * @param max Maximum value
   * @returns New clamped Value
   */
  clamp(min: number, max: number): Value {
    return ValueArithmetic.clamp(this, min, max);
  }

  /**
   * Returns the negation (-this) Value.
   * @returns New Value which is the negation.
   */
  neg(): Value {
    return ValueArithmetic.neg(this);
  }

  /**
   * Returns sign(this).
   * @returns New Value with sign.
   */
  sign(): Value {
    return ValueArithmetic.sign(this);
  }

  /**
   * Returns the sum of the given Values.
   * @param vals Array of Value objects
   * @returns New Value holding their sum.
   */
  static sum(vals: Value[]): Value {
    return ValueArithmetic.sum(vals);
  }

  /**
   * Returns the mean of the given Values.
   * @param vals Array of Value objects
   * @returns New Value holding their mean.
   */
  static mean(vals: Value[]): Value {
    return ValueArithmetic.mean(vals);
  }

  /**
   * Returns tanh(this).
   * @returns New Value with tanh.
   */
  tanh(): Value {
    return ValueActivation.tanh(this);
  }

  /**
   * Returns sigmoid(this).
   * @returns New Value with sigmoid.
   */
  sigmoid(): Value {
    return ValueActivation.sigmoid(this);
  }

  /**
   * Performs a reverse-mode autodiff backward pass from this Value.
   * @param zeroGrad If true, zeroes all grads in the graph before backward
   */
  backward(zeroGrad = false): void {
    // Only allow backward on scalars (not arrays), i.e. single value outputs
    // (output shape check is redundant for this codebase, but keep to scalar-by-convention)
    if (zeroGrad) Value.zeroGradTree(this);

    const topo: Value[] = [];
    const visited = new Set<Value>();

    const buildTopo = (v: Value) => {
      if (!visited.has(v)) {
        visited.add(v);
        for (const child of v.prev) {
          buildTopo(child);
        }
        topo.push(v);
      }
    };

    buildTopo(this);
    this.grad = 1;

    for (let i = topo.length - 1; i >= 0; i--) {
      if (topo[i].requiresGrad) {
        topo[i].backwardFn();
      }
    }
  }

  /**
   * Sets all grad fields in the computation tree (from root) to 0.
   * @param root Value to zero tree from
   */
  static zeroGradTree(root: Value): void {
    const visited = new Set<Value>();
    const visit = (v: Value) => {
      if (!visited.has(v)) {
        visited.add(v);
        v.grad = 0;
        for (const child of v.prev) visit(child);
      }
    };
    visit(root);
  }

  /**
   * Sets all grad fields in all supplied trees to 0.
   * @param vals Values whose trees to zero
   */
  static zeroGradAll(vals: Value[]): void {
    const visited = new Set<Value>();
    for (const v of vals) {
      const visit = (u: Value) => {
        if (!visited.has(u)) {
          visited.add(u);
          u.grad = 0;
          for (const child of u.prev) visit(child);
        }
      };
      visit(v);
    }
  }

  /**
   * Internal helper to construct a Value with correct backward fn and grads.
   * @param data Output value data
   * @param left Left operand Value
   * @param right Right operand Value or null
   * @param backwardFnBuilder Function to create backward closure
   * @param label Node label for debugging
   * @param op Operation name for JIT compilation
   * @returns New Value node
   */
  static make(
    data: number,
    left: Value,
    right: Value | null,
    backwardFnBuilder: (out: Value) => BackwardFn,
    label: string,
    op?: string
  ): Value {
    const requiresGrad = !Value.no_grad_mode && [left, right].filter(Boolean).some(v => v!.requiresGrad);
    const out = new Value(data, label, requiresGrad);
    out.prev = Value.no_grad_mode ? [] : ([left, right].filter(Boolean) as Value[]);
    out._op = op;
    if (requiresGrad) {
      out.backwardFn = backwardFnBuilder(out);
    }
    return out;
  }

  /**
   * N-ary operation helper for operations with multiple inputs
   */
  static makeNary(
    data: number,
    inputs: Value[],
    backwardFnBuilder: (out: Value) => BackwardFn,
    label: string,
    op?: string
  ): Value {
    const requiresGrad = !Value.no_grad_mode && inputs.some(v => v.requiresGrad);
    const out = new Value(data, label, requiresGrad);
    out.prev = Value.no_grad_mode ? [] : inputs;
    out._op = op;
    if (requiresGrad) {
      out.backwardFn = backwardFnBuilder(out);
    }
    return out;
  }

  /**
   * Returns string representation for debugging.
   * @returns String summary of Value
   */
  toString(): string {
    return `Value(data=${this.data.toFixed(4)}, grad=${this.grad.toFixed(4)}, label=${this.label})`;
  }

  /**
   * Temporarily disables gradient tracking within the callback scope, like torch.no_grad().
   * Restores the previous state after running fn.
   */
  static withNoGrad<T>(fn: () => T): T {
    const prev = Value.no_grad_mode;
    Value.no_grad_mode = true;
    try {
      return fn();
    } finally {
      Value.no_grad_mode = prev;
    }
  }

  getForwardCode(childCodes: string[]): string {
    if (this.paramName) return this.paramName;

    if (this.prev.length === 1) {
      const [child] = childCodes;
      switch (this._op) {
        case 'exp': return `Math.exp(${child})`;
        case 'log': return `Math.log(${child})`;
        case 'sqrt': return `Math.sqrt(${child})`;
        case 'tanh': return `Math.tanh(${child})`;
        case 'sigmoid': return `(1 / (1 + Math.exp(-${child})))`;
        case 'relu': return `Math.max(0, ${child})`;
        case 'sin': return `Math.sin(${child})`;
        case 'cos': return `Math.cos(${child})`;
        case 'tan': return `Math.tan(${child})`;
        case 'asin': return `Math.asin(${child})`;
        case 'acos': return `Math.acos(${child})`;
        case 'atan': return `Math.atan(${child})`;
        case 'neg': return `(-${child})`;
        case 'abs': return `Math.abs(${child})`;
        case 'square': return `(${child} * ${child})`;
        case 'cube': return `(${child} * ${child} * ${child})`;
        case 'reciprocal': return `(1 / ${child})`;
        case 'sign': return `Math.sign(${child})`;
        case 'softplus': return `Math.log(1 + Math.exp(${child}))`;
        case 'floor': return `Math.floor(${child})`;
        case 'ceil': return `Math.ceil(${child})`;
        case 'round': return `Math.round(${child})`;
        case 'clamp': {
          const [min, max] = this._opConstants || [0, 1];
          return `Math.max(${min}, Math.min(${child}, ${max}))`;
        }
        default: return String(this.data);
      }
    }

    const [left, right] = childCodes;
    switch (this._op) {
      case '+': return `(${left} + ${right})`;
      case '-': return `(${left} - ${right})`;
      case '*': return `(${left} * ${right})`;
      case '/': return `(${left} / ${right})`;
      case 'powValue': return `Math.pow(${left}, ${right})`;
      case 'mod': return `(${left} % ${right})`;
      case 'min': return `Math.min(${left}, ${right})`;
      case 'max': return `Math.max(${left}, ${right})`;
      default: return String(this.data);
    }
  }

  getBackwardCode(gradVar: string, childGrads: string[], childVars: string[]): string {
    if (this.prev.length === 1) {
      const [childGrad] = childGrads;
      const [child] = childVars;

      switch (this._op) {
        case 'exp':
          return `${childGrad} += ${gradVar} * Math.exp(${child});`;
        case 'log':
          return `${childGrad} += ${gradVar} / ${child};`;
        case 'sqrt':
          return `${childGrad} += ${gradVar} * 0.5 / Math.sqrt(${child});`;
        case 'tanh': {
          const tanhChild = `Math.tanh(${child})`;
          return `${childGrad} += ${gradVar} * (1 - ${tanhChild} * ${tanhChild});`;
        }
        case 'sigmoid': {
          const sigChild = `(1 / (1 + Math.exp(-${child})))`;
          return `${childGrad} += ${gradVar} * ${sigChild} * (1 - ${sigChild});`;
        }
        case 'relu':
          return `${childGrad} += ${gradVar} * (${child} > 0 ? 1 : 0);`;
        case 'sin':
          return `${childGrad} += ${gradVar} * Math.cos(${child});`;
        case 'cos':
          return `${childGrad} += ${gradVar} * (-Math.sin(${child}));`;
        case 'tan': {
          const cosChild = `Math.cos(${child})`;
          return `${childGrad} += ${gradVar} / (${cosChild} * ${cosChild});`;
        }
        case 'asin':
          return `${childGrad} += ${gradVar} / Math.sqrt(1 - ${child} * ${child});`;
        case 'acos':
          return `${childGrad} += ${gradVar} / (-Math.sqrt(1 - ${child} * ${child}));`;
        case 'atan':
          return `${childGrad} += ${gradVar} / (1 + ${child} * ${child});`;
        case 'neg':
          return `${childGrad} -= ${gradVar};`;
        case 'abs':
          return `${childGrad} += ${gradVar} * (${child} >= 0 ? 1 : -1);`;
        case 'square':
          return `${childGrad} += ${gradVar} * 2 * ${child};`;
        case 'cube':
          return `${childGrad} += ${gradVar} * 3 * ${child} * ${child};`;
        case 'reciprocal':
          return `${childGrad} -= ${gradVar} / (${child} * ${child});`;
        case 'sign':
          return `${childGrad} += 0;`;
        case 'softplus': {
          const expChild = `Math.exp(${child})`;
          return `${childGrad} += ${gradVar} * ${expChild} / (1 + ${expChild});`;
        }
        case 'floor':
        case 'ceil':
        case 'round':
          return `${childGrad} += 0;`;
        case 'clamp': {
          const [min, max] = this._opConstants || [0, 1];
          return `${childGrad} += ${gradVar} * (${child} > ${min} && ${child} < ${max} ? 1 : 0);`;
        }
        default:
          return '';
      }
    }

    const [leftGrad, rightGrad] = childGrads;
    const [left, right] = childVars;

    switch (this._op) {
      case '+':
        return `${leftGrad} += ${gradVar}; ${rightGrad} += ${gradVar};`;
      case '-':
        return `${leftGrad} += ${gradVar}; ${rightGrad} -= ${gradVar};`;
      case '*':
        return `${leftGrad} += ${gradVar} * ${right}; ${rightGrad} += ${gradVar} * ${left};`;
      case '/':
        return `${leftGrad} += ${gradVar} / ${right}; ${rightGrad} -= ${gradVar} * ${left} / (${right} * ${right});`;
      case 'powValue':
        return `${leftGrad} += ${gradVar} * ${right} * Math.pow(${left}, ${right} - 1); ${rightGrad} += ${gradVar} * Math.pow(${left}, ${right}) * Math.log(${left});`;
      case 'mod':
        return `${leftGrad} += ${gradVar}; ${rightGrad} += 0;`;
      case 'min':
        return `${leftGrad} += ${gradVar} * (${left} < ${right} ? 1 : 0); ${rightGrad} += ${gradVar} * (${right} < ${left} ? 1 : 0);`;
      case 'max':
        return `${leftGrad} += ${gradVar} * (${left} > ${right} ? 1 : 0); ${rightGrad} += ${gradVar} * (${right} > ${left} ? 1 : 0);`;
      default:
        return '';
    }
  }
}<|MERGE_RESOLUTION|>--- conflicted
+++ resolved
@@ -13,11 +13,6 @@
 
 const EPS = 1e-12;
 
-<<<<<<< HEAD
-
-import { ValueTrig } from './ValueTrig';
-=======
->>>>>>> f2363b82
 import { ValueActivation } from './ValueActivation';
 import { ValueArithmetic } from './ValueArithmetic';
 import { ValueComparison } from './ValueComparison';
@@ -98,53 +93,6 @@
     return typeof x === 'number' ? new Value(x) : x;
   }
 
-  /**
-   * Returns sin(this).
-   * @returns New Value with sin.
-   */
-  sin(): Value {
-    return ValueTrig.sin(this);
-  }
-
-  /**
-   * Returns cos(this).
-   * @returns New Value with cos.
-   */
-  cos(): Value {
-    return ValueTrig.cos(this);
-  }
-
-  /**
-   * Returns tan(this).
-   * @returns New Value with tan.
-   */
-  tan(): Value {
-    return ValueTrig.tan(this);
-  }
-
-  /**
-   * Returns asin(this).
-   * @returns New Value with asin.
-   */
-  asin(): Value {
-    return ValueTrig.asin(this);
-  }
-
-  /**
-   * Returns acos(this).
-   * @returns New Value with acos.
-   */
-  acos(): Value {
-    return ValueTrig.acos(this);
-  }
-
-  /**
-   * Returns atan(this).
-   * @returns New Value with atan.
-   */
-  atan(): Value {
-    return ValueTrig.atan(this);
-  }
 
   /**
    * Returns relu(this).
