import { describe, it } from 'vitest';
import { SketchSolver } from '../SketchSolver';
<<<<<<< HEAD
import {
  Project,
  Point,
  Line,
  LineConstraintType,
=======
import { testLog } from '../../../../test/testUtils';
import type {
    Line,
    Point,
    Project,
>>>>>>> f2363b82
} from '../types';

describe('Debug Solver', () => {
  it('debug fixed length', () => {
    const solver = new SketchSolver({ tolerance: 1e-4, maxIterations: 200 });

    const p1: Point = { x: 0, y: 0, pinned: true };
    const p2: Point = { x: 50, y: 0 }; // Wrong length initially

    const line: Line = {
      start: p1,
      end: p2,
      constraintType: LineConstraintType.Free,
      fixedLength: 100, // Should be 100 units long
    };

    const project: Project = {
      name: 'Test',
      points: [p1, p2],
      lines: [line],
      circles: [],
      constraints: [],
    };

    const result = solver.solve(project);

    testLog('Fixed length result:', result);
    testLog('p2 after solve:', p2);
    testLog('Line length:', Math.hypot(p2.x - p1.x, p2.y - p1.y));
  });
});<|MERGE_RESOLUTION|>--- conflicted
+++ resolved
@@ -1,19 +1,12 @@
 import { describe, it } from 'vitest';
 import { SketchSolver } from '../SketchSolver';
-<<<<<<< HEAD
-import {
-  Project,
-  Point,
-  Line,
-  LineConstraintType,
-=======
 import { testLog } from '../../../../test/testUtils';
 import type {
     Line,
     Point,
     Project,
->>>>>>> f2363b82
 } from '../types';
+import { LineConstraintType } from '../types';
 
 describe('Debug Solver', () => {
   it('debug fixed length', () => {
